<!doctype html>
<html lang="en">
<head>
    <meta charset="UTF-8">
    <meta name="viewport"
          content="width=device-width, user-scalable=no, initial-scale=1.0, maximum-scale=1.0, minimum-scale=1.0">
    <meta http-equiv="X-UA-Compatible" content="ie=edge">
    <link rel="stylesheet" href="../../../resources/styles.css">
    <link rel="stylesheet" href="https://fonts.googleapis.com/icon?family=Material+Icons">
    <link rel="icon" type="image/x-icon" href="../../../resources/favicon.ico">
    <title>Tools Component</title>
    <style>
        body {
            margin: 0;
            padding: 0;
        }

        .full-screen {
            width: 100vw;
            height: 100vh;
            position: relative;
            overflow: hidden;
        }
    </style>
</head>
<body>
<div class="full-screen" id="container"></div>
<script type="importmap">
    {
      "imports": {
        "three": "https://unpkg.com/three@0.160.1/build/three.module.js",
        "web-ifc": "https://unpkg.com/web-ifc@0.0.50/web-ifc-api.js",
        "stats.js/src/Stats.js": "https://unpkg.com/stats-js@1.0.1/src/Stats.js",
        "three/examples/jsm/libs/lil-gui.module.min": "https://unpkg.com/three@0.160.1/examples/jsm/libs/lil-gui.module.min.js",
        "openbim-components": "../../../resources/openbim-components.js",
        "client-zip": "https://unpkg.com/client-zip@2.3.0/index.js"
      }
    }
</script>
</body>
</html>
<script type="module">

    // Set up scene (see SimpleScene tutorial)

    import * as THREE from 'three';
    import * as OBC from 'openbim-components';
    import * as WEBIFC from 'web-ifc';
    import Stats from 'stats.js/src/Stats.js';
    import * as dat from 'three/examples/jsm/libs/lil-gui.module.min';
    import {downloadZip} from 'client-zip';

    const container = document.getElementById('container');

    const components = new OBC.Components();

    components.scene = new OBC.SimpleScene(components);
    components.renderer = new OBC.PostproductionRenderer(components, container);
    components.camera = new OBC.OrthoPerspectiveCamera(components);
    components.raycaster = new OBC.SimpleRaycaster(components);

    components.init();

    components.renderer.postproduction.enabled = true;

    const scene = components.scene.get();

    components.camera.controls.setLookAt(12, 6, 8, 0, 0, -10);

    components.scene.setup();

    const grid = new OBC.SimpleGrid(components, new THREE.Color(0x666666));
    const customEffects = components.renderer.postproduction.customEffects;
    customEffects.excludedMeshes.push(grid.get());

    /*MD
<<<<<<< HEAD
    ### 🔥🚀 Let's go BIG
    ___
    Some BIM models are really heavy, so displaying them using normal methods is not possible.
    Luckily for you, we have created a system that can load gigabytes of IFC even in modest
    devices: BIM Tiles! 🧩

    :::info Are you using a library/framework like React, Angular or vue?

    Then probably you have other mechanisms for getting a reference to the
    HTML div element. However you do it, as long as you get a reference
    in your code, you are good to go!

    :::


    */

    // GEOMETRY STREAMING - OK
=======
    ### 💪 Let's go BIG
    ___
    Do you need to open huge big IFC files fast, even on more modest devices?
    If so, you are in luck! We can open virtually any model on any device in
    seconds thanks to BIM TILES!
>>>>>>> 652ecd72

    :::info BIM tiles?

    The idea behind BIM tiles is pretty simple! Instead of loading the whole BIM
    model at once, we just load the explicit geometries that are seen by the user.
    It's way faster than opening the IFC directly, but for this you'll need
    a backend (or to rely on the file system of the user if you are building a
    desktop or mobile app).

    :::

    Let's see how to do this step by step!

    ### 🧩 Converting the IFC model to tiles
    ___

    The first step is to transform the IFC model into BIM tiles. The reason why we
    have to do this is pretty simple: geometry in IFC is implicit (e.g. a wall is
    defined as an extrusion). This means that it needs to be computed and converted
    to explicit geometry (triangles) so that it can be displayed in 3D. Let's start
    converting the IFC geometry:

    */

    const streamer = new OBC.FragmentIfcStreamConverter(components);
    streamer.settings.wasm = {
        path: "https://unpkg.com/web-ifc@0.0.51/",
        absolute: true
    }

    /*MD
    The `FragmentIfcStreamConverter` class takes IFC files and transform them into
    tiles. You can use events to get the data. The `onGeometryStreamed` event will
    give you the geometries bundled in a binary file, as well as an object with
    information about the geometries contained within this file.
    */

    streamer.onGeometryStreamed.add((geometry) => {
        console.log(geometry);
    });

    /*MD
    You can control the amount of geometries inside a file using the settings. The
    way the streaming works can't guarantee a precise number of geometries within a file,
    but in most cases it will be quite close to the given number.
    */

    streamer.settings.minGeometrySize = 20;

    /*MD
    Similarly, you can get the assets data and control the number of assets per chunk like this:
    */

    streamer.onAssetStreamed.add((assets) => {
        console.log(assets);
    });

    streamer.settings.minAssetsSize = 1000;

    /*MD
    Just like when using the normal `FragmentIfcLoader`, when you stream an IFC file you are
    creating a `FragmentsGroup`. Using this event, you can get it:
    */


    streamer.onIfcLoaded.add(async (groupBuffer) => {
        console.log(groupBuffer);
    })

    /*MD
    Finally, you can use this to get notified as the streaming process progresses:
    */

    streamer.onProgress.add((progress) => {
        console.log(progress);
    })

    /*MD
    With everything in place, it's time to stream the IFC file and get all the tiles!
    */

    const fetchedIfc = await fetch("../../../resources/small.ifc");
    const ifcBuffer = await fetchedIfc.arrayBuffer();
    streamer.streamFromBuffer(new Uint8Array(ifcBuffer));

    /*MD
    ### 📋 Streaming the properties
    ___
    You can also stream the properties of an IFC file. Why? Because some files can have
    millions of properties, and trying to save them naively in a normal DB is not very
    scalable/affordable. Using this system, you'll be able to store and retrieve the
    data of models of any size without big cloud costs. We can do this conversion
    using the `FragmentPropsStreamConverter`:

    */


    const propsStreamer = new OBC.FragmentPropsStreamConverter(components);

    propsStreamer.settings.wasm = {
        path: "https://unpkg.com/web-ifc@0.0.51/",
        absolute: true
    }

    /*MD
    Similarly to geometries, here you will also get data and progress notification
    using events. In addition to properties, you will get `indices`, which is an
    indexation data of the properties to be able to use them effectively when
    streamed.
    */


    propsStreamer.onPropertiesStreamed.add(async (props) => {
        console.log(props);
    })

    propsStreamer.onProgress.add(async (progress) => {
        console.log(progress);
    })

    propsStreamer.onIndicesStreamed.add(async (props) => {
        console.log(props);
    })

    /*MD
    Just call the `streamFromBuffer` method and you are ready to go!
    */

    propsStreamer.streamFromBuffer(new Uint8Array(ifcBuffer));

    /*MD
    ### 🧱 Assembling the data
    ___
    Now you are ready to start streaming your data. The first step is to create 2 JSON
    files so that the library can access your backend: one for the geometries and other for
    the properties. You have examples of both JSONs [here](https://github.com/ThatOpen/engine_components/blob/main/resources/small.ifc-processed.json)
    and [here](https://github.com/ThatOpen/engine_components/blob/main/resources/small.ifc-processed-properties.json).
    The JSON file for the geometries should look like this, and you should
    be able to create them with the data given in the previous steps. The `globalDataIDFile`
    is expected to have a name that ends with `-global`.

    ```ts
    interface StreamedGeometries {
        assets: {
            id: number;
            geometries: {
                color: number[];
                geometryID: number;
                transformation: number[];
            }[];
        }[];

        geometries: {
            [id: number]: {
                boundingBox: {[id: number]: number};
                hasHoles: boolean;
                geometryFile: "url-to-geometry-file-in-your-backend";
            };
        };

        globalDataFileId: "url-to-fragments-group-file-in-your-backend";
    }
    ```

    The JSON for geometries should look like this. The values in `types` and in `ids`
    are the suffix of the name of the properties file in your backend. In other words,
    the library expects that if your globalDataFile is called `small.ifc-global`, the
    properties files will be called `small.ifc-properties-1`, `small.ifc-properties-2`,
    etc. In other words: `types: {1837: [1, 2], ...}, ids: {8: 1, ...}` means that
    all the items of type `1837` are in the files `small.ifc-properties-1` and
    `small.ifc-properties-2`, and that the properties of the item with id 8 is in the
    file `small.ifc-properties-1`.


    ```ts
    interface StreamedProperties {
        types: {
          [typeID: number]: number[]
        };

        ids: {
            [id: number]: {
                boundingBox: {[id: number]: number};
                hasHoles: boolean;
                geometryFile: "url-to-geometry-file-in-your-backend";
            };
        };

        indexesFile: "url-to-indexes-file-in-your-backend";
    }
    ```

    Once you get both files, you are ready to start streaming!

    ### 🧱 Streaming the data
    ___

    Now, streaming the data is quite easy once you have the JSON files.
    You can just instantiate the loader, give it the base URL to your
    backend and just load the models like this:

    */

    let loader = new OBC.FragmentStreamLoader(components);
<<<<<<< HEAD
    loader.url = "THE_URL_TO_YOUR_BACKEND";
=======
    loader.url = "http://YOUR_BACKEND_URL";
>>>>>>> 652ecd72
    let fragments = new OBC.FragmentManager(components);


    async function loadModel(geometryURL, propertiesURL) {
        const rawGeometryData = await fetch(geometryURL);
        const geometryData = await rawGeometryData.json();
        let propertiesData;
        if (propertiesURL) {
            const rawPropertiesData = await fetch(propertiesURL);
            propertiesData = await rawPropertiesData.json();
        }
        await loader.load(geometryData, true, propertiesData);
    }

    await loadModel(
        "../../../resources/small.ifc-processed.json",
        "../../../resources/small.ifc-processed-properties.json"
    );

    /*MD
    Now, streaming works by updating the scene depending on the user's perspective
    and getting the necessary geometries from the backend. A simple way to achieve
    this is by updating the scene each time the user stops the camera:
    */

    components.camera.controls.addEventListener("controlend", () => {
        loader.culler.needsUpdate = true;
    });

    /*MD
    As you can imagine, downloading the geometries from the server each time can
    take time, especially for heavier geometries. This is why the stream loader
    automatically caches the files locally to get them much faster. This means that
    the loading experience the first time might be a bit slower, but then later
    it will be much better. You can control this using the `useCache` property
    and clear the cache using the `clearCache()` method:
    */

    loader.useCache = true;
    await loader.clearCache();

    /*MD
    You can also customize the loader through the `culler` property:
    - Threshold determines how bit an object must be in the screen to stream it.
    - maxHiddenTime determines how long an object must be lost to remove it from the scene.
    - maxLostTime determines how long an object must be lost to remove it from memory.
    */

    loader.culler.threshold = 20;
    loader.culler.maxHiddenTime = 1000;
    loader.culler.maxLostTime = 40000;

    /*MD
    This is it! Now you should be able to stream your own IFC models and open them anywhere,
    no matter how big they are! 💪 We will keep improving and making this API more powerful
    to handle any model on any device smoothly.
    */

    // DISPOSING ALL - OK

    // async function dispose() {
    //     await loader.dispose();
    //     await fragments.dispose();
    // }
    //
    // window.addEventListener("keydown", async ({code}) => {
    //     if(code === "KeyP") {
    //         await dispose();
    //     } else if(code === "KeyO") {
    //         await loadModel(
    //             "../../../resources/dm1_ark.ifc-processed.json",
    //             // "../../../resources/small.ifc-processed-properties.json"
    //         );
    //         await loadModel(
    //             "../../../resources/dm1_riv.ifc-processed.json",
    //             // "../../../resources/small.ifc-processed-properties.json"
    //         );
    //     }
    // })

    // DISPOSING JUST ONE MODEL - OK

    // async function disposeOne() {
    //     const first = fragments.groups[0];
    //     await loader.remove(first.uuid);
    //     await fragments.disposeGroup(first);
    // }
    //
    // window.addEventListener("keydown", async ({code}) => {
    //     if(code === "KeyP") {
    //         await disposeOne();
    //     } else if(code === "KeyO") {
    //         await loadModel(
    //             "../../../resources/dm1_ark.ifc-processed.json",
    //             // "../../../resources/small.ifc-processed-properties.json"
    //         );
    //     }
    // })


    // COORDINATION - OK

    // for(const group of fragments.groups) {
    //     console.log(group);
    //     const {uuid, matrix} = group;
    //     loader.culler.setModelTransformation(uuid, matrix);
    // }

    // BOUNDINGBOX - OK

    // const bbox = components.tools.get(OBC.FragmentBoundingBox);
    //
    // for(const box of loader.culler.boxes.values()) {
    //     bbox.addMesh(box.mesh);
    // }
    //
    // const sphere = bbox.getSphere();
    //
    // window.addEventListener("keydown", () => {
    //     components.camera.controls.fitToSphere(sphere, true);
    // })


    // CLIPPING PLANES - OK

    // const clipper = new OBC.EdgesClipper(components);
    // clipper.enabled = true;
    //
    // const salmonFill = new THREE.MeshBasicMaterial({color: 'salmon', side: 2});
    // const redLine = new THREE.LineBasicMaterial({ color: 'red' });
    // const redOutline = new THREE.MeshBasicMaterial({color: 'red', opacity: 0.2, side: 2, transparent: true});
    // const style = clipper.styles.create('Blue lines', new Set(), redLine, salmonFill, redOutline);
    //
    // loader.onFragmentsDeleted.add((frags) => {
    //     for(const frag of frags) {
    //         style.meshes.delete(frag.mesh);
    //     }
    //     clipper.fillsNeedUpdate = true;
    // })
    //
    // loader.onFragmentsLoaded.add((frags) => {
    //     for(const frag of frags) {
    //         style.meshes.add(frag.mesh);
    //     }
    //     clipper.fillsNeedUpdate = true;
    // })
    //
    // window.onkeydown = () => {
    //     clipper.create();
    // }


    // FRAGMENT HIDER - OK

    // const classifier = new OBC.FragmentClassifier(components);
    // for(const model of fragments.groups) {
    //     classifier.byStorey(model);
    //     classifier.byEntity(model);
    // }
    //
    // const classifications = classifier.get();
    //
    // const storeys = {};
    // const storeyNames = Object.keys(classifications.storeys);
    // for (const name of storeyNames) {
    //     storeys[name] = true;
    // }
    //
    // const classes = {};
    // const classNames = Object.keys(classifications.entities);
    // for (const name of classNames) {
    //     classes[name] = true;
    // }
    //
    // const gui = new dat.GUI();
    //
    // const storeysGui = gui.addFolder("Storeys");
    // for (const name in storeys) {
    //     storeysGui.add(storeys, name).onChange(async (visible) => {
    //         const found = await classifier.find({storeys: [name]});
    //         loader.setVisibility(visible, found);
    //     });
    // }
    //
    // const entitiesGui = gui.addFolder("Classes");
    // for (const name in classes) {
    //     entitiesGui.add(classes, name).onChange(async (visible) => {
    //         const found = await classifier.find({entities: [name]});
    //         loader.setVisibility(visible, found);
    //     });
    // }

    // FRAGMENT HIGHLIGHTER - OK

    // const highlighter = new OBC.FragmentHighlighter(components, fragments);
    // highlighter.setup();
    // components.renderer.postproduction.customEffects.outlineEnabled = true;
    // highlighter.outlinesEnabled = true;


    // FRAGMENT PLANS - OK

    // const plans = new OBC.FragmentPlans(components);
    // const classifier = new OBC.FragmentClassifier(components);
    //
    // components.renderer.postproduction.customEffects.outlineEnabled = true;
    //
    // const whiteColor = new THREE.Color("white");
    // const whiteMaterial = new THREE.MeshBasicMaterial({color: whiteColor});
    // const materialManager = new OBC.MaterialManager(components);
    // materialManager.addMaterial("white", whiteMaterial);
    //
    // const sectionMaterial = new THREE.LineBasicMaterial({color: 'black'});
    // const fillMaterial = new THREE.MeshBasicMaterial({color: 'gray', side: 2});
    // const fillOutline = new THREE.MeshBasicMaterial({color: 'black', side: 1, opacity: 0.5, transparent: true});
    //
    // const clipper = components.tools.get(OBC.EdgesClipper);
    // clipper.enabled = true;
    // clipper.styles.create("filled", new Set(), sectionMaterial, fillMaterial, fillOutline);
    // clipper.styles.create("projected", new Set(), sectionMaterial);
    // const styles = clipper.styles.get();
    //
    // for (const model of fragments.groups) {
    //     await plans.computeAllPlanViews(model);
    //     classifier.byEntity(model);
    //     classifier.byStorey(model);
    // }
    //
    // const found = classifier.find({entities: ["IFCWALLSTANDARDCASE", "IFCWALL"]});
    // const walls = new Set(Object.keys(found));
    //
    // loader.onFragmentsLoaded.add((frags) => {
    //     for(const frag of frags) {
    //         if(walls.has(frag.id)) {
    //             styles.filled.meshes.add(frag.mesh);
    //         } else {
    //             styles.projected.meshes.add(frag.mesh);
    //         }
    //         materialManager.addMeshes("white", [frag.mesh]);
    //         if(plans.enabled) {
    //             materialManager.set(true, ["white"]);
    //         }
    //         clipper.fillsNeedUpdate = true
    //         clipper.updateEdges(true);
    //     }
    // })
    //
    // loader.onFragmentsDeleted.add((frags) => {
    //     for(const frag of frags) {
    //         if(walls.has(frag.id)) {
    //             styles.filled.meshes.add(frag.mesh);
    //         } else {
    //             styles.projected.meshes.add(frag.mesh);
    //         }
    //         materialManager.removeMeshes("white", [frag.mesh]);
    //     }
    // })
    //
    // plans.updatePlansList();
    //
    // plans.onNavigated.add(() => {
    //     components.renderer.postproduction.customEffects.glossEnabled = false;
    //     materialManager.setBackgroundColor(whiteColor);
    //     materialManager.set(true, ["white"]);
    //     grid.visible = false;
    // });
    //
    // plans.onExited.add(() => {
    //     components.renderer.postproduction.customEffects.glossEnabled = true;
    //     materialManager.resetBackgroundColor();
    //     materialManager.set(false, ["white"]);
    //     grid.visible = true;
    // });
    //
    // const mainToolbar = new OBC.Toolbar(components);
    // mainToolbar.name = "Main Toolbar";
    // components.ui.addToolbar(mainToolbar);
    // mainToolbar.addChild(plans.uiElement.get('main'));

    // FRAGMENT CLIP STYLER

    // const clipper = new OBC.EdgesClipper(components);
    // clipper.enabled = true;
    // const classifier = new OBC.FragmentClassifier(components);
    // const styler = new OBC.FragmentClipStyler(components);
    // await styler.setup();
    //
    // for(const model of fragments.groups) {
    //     classifier.byEntity(model);
    // }
    //
    // window.onkeydown = () => {
    //     clipper.create();
    // }
    //
    // let stylerNeedsUpdate = false;
    // setInterval(async () => {
    //     if(stylerNeedsUpdate) {
    //         await styler.update();
    //         stylerNeedsUpdate = false;
    //     }
    // }, 10000)
    //
    // loader.onFragmentsDeleted.add((frags) => {
    //     stylerNeedsUpdate = true;
    // })
    //
    // loader.onFragmentsLoaded.add((frags) => {
    //     stylerNeedsUpdate = true;
    // })
    //
    // const postproduction = components.renderer.postproduction;
    // postproduction.customEffects.outlineEnabled = true;

    // PROPERTIES PROCESSOR - OK

    // const highlighter = new OBC.FragmentHighlighter(components, fragments);
    // highlighter.setup();
    // components.renderer.postproduction.customEffects.outlineEnabled = true;
    // highlighter.outlinesEnabled = true;
    //
    // const propsProcessor = components.tools.get(OBC.IfcPropertiesProcessor);
    // propsProcessor.uiElement.get("propertiesWindow").visible = true
    //
    // const highlighterEvents = highlighter.events;
    // highlighterEvents.select.onClear.add(() => {
    //     propsProcessor.cleanPropertiesList();
    // });
    //
    // highlighterEvents.select.onHighlight.add(
    //     (selection) => {
    //         const fragmentID = Object.keys(selection)[0];
    //         const expressID = [...selection[fragmentID]][0];
    //         let model
    //         for (const group of fragments.groups) {
    //             for(const [_key, value] of group.keyFragments) {
    //                 if(value === fragmentID) {
    //                     model = group;
    //                     break;
    //                 }
    //             }
    //         }
    //         if(model) {
    //             propsProcessor.renderProperties(model, expressID);
    //         }
    //     }
    // );

    // loader.culler.renderDebugFrame = true;
    // const debugFrame = loader.culler.get().domElement;
    // document.body.appendChild(debugFrame);
    // debugFrame.style.position = 'fixed';
    // debugFrame.style.left = '0';
    // debugFrame.style.bottom = '0';


    // Set up stats

    const stats = new Stats();
    stats.showPanel(2);
    document.body.append(stats.dom);
    stats.dom.style.left = '0px';
    const renderer = components.renderer;
    renderer.onBeforeUpdate.add(() => stats.begin());
    renderer.onAfterUpdate.add(() => stats.end());


</script><|MERGE_RESOLUTION|>--- conflicted
+++ resolved
@@ -74,32 +74,11 @@
     customEffects.excludedMeshes.push(grid.get());
 
     /*MD
-<<<<<<< HEAD
-    ### 🔥🚀 Let's go BIG
-    ___
-    Some BIM models are really heavy, so displaying them using normal methods is not possible.
-    Luckily for you, we have created a system that can load gigabytes of IFC even in modest
-    devices: BIM Tiles! 🧩
-
-    :::info Are you using a library/framework like React, Angular or vue?
-
-    Then probably you have other mechanisms for getting a reference to the
-    HTML div element. However you do it, as long as you get a reference
-    in your code, you are good to go!
-
-    :::
-
-
-    */
-
-    // GEOMETRY STREAMING - OK
-=======
     ### 💪 Let's go BIG
     ___
     Do you need to open huge big IFC files fast, even on more modest devices?
     If so, you are in luck! We can open virtually any model on any device in
     seconds thanks to BIM TILES!
->>>>>>> 652ecd72
 
     :::info BIM tiles?
 
@@ -304,11 +283,7 @@
     */
 
     let loader = new OBC.FragmentStreamLoader(components);
-<<<<<<< HEAD
-    loader.url = "THE_URL_TO_YOUR_BACKEND";
-=======
     loader.url = "http://YOUR_BACKEND_URL";
->>>>>>> 652ecd72
     let fragments = new OBC.FragmentManager(components);
 
 

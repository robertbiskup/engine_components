--- conflicted
+++ resolved
@@ -1,12 +1,4 @@
 {
-<<<<<<< HEAD
-  "name": "openbim-components",
-  "version": "1.5.1",
-  "main": "src/index.js",
-  "author": "harry collin, antonio gonzalez viegas",
-  "license": "MIT",
-  "packageManager": "yarn@3.2.1",
-=======
   "description": "Collection of tools to author BIM apps.",
   "author": "That Open Company",
   "contributors": [
@@ -14,7 +6,6 @@
     "Juan Hoyos (https://github.com/HoyosJuan)",
     "Harry Collin (https://github.com/harrycollin)"
   ],
->>>>>>> 4881618f
   "scripts": {
     "dev": "vite --host",
     "build-core": "yarn workspace @thatopen/components build",
